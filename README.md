--- conflicted
+++ resolved
@@ -18,17 +18,9 @@
 
 ## Features
 
-<<<<<<< HEAD
-- Transform existing classes into distributed system components via decorators or yaml configuration
-- Automatic process lifecycle management and monitoring
-- Configuration-based instance launching
-- Built-in initialization and cleanup
-- Type validation for messages using Pydantic
-=======
 - Transform existing classes into distributed system components via decorators and/or yaml configuration
 - Automatic lifecycle management and monitoring of components
 - Configuration-based integration and launching
->>>>>>> 152c61d8
 - System-wide logging of events and execution
 - Type validation for messages using Pydantic
 - Guarantees on data saving and annotation/metadata
